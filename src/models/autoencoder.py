--- conflicted
+++ resolved
@@ -43,7 +43,6 @@
                  euler_convention,
                  ckpt_path=None,
                  ignore_keys=[],
-<<<<<<< HEAD
                  image_mask_key=None,
                  image_rgb_key="patch",
                  pose_key="pose_6d",
@@ -80,24 +79,6 @@
         self.class_key = class_key
         self.bbox_key = bbox_key
         self.fill_factor_key = fill_factor_key
-=======
-                 image_mask_key="image_mask",
-                 image_rgb_key="image_rgb",
-                 pose_key="pose",
-                 class_key=None,
-                 bbox_key=None,
-                 colorize_nlabels=None,
-                 monitor=None,
-                 activation="relu",
-                 feat_dims=[16, 4, 4]
-                 ):
-        pl.LightningModule.__init__(self)
-        self.feature_dims = feat_dims
-        self.image_rgb_key = image_rgb_key
-        self.pose_key = pose_key
-        self.class_key = class_key
-        self.bbox_key = bbox_key
->>>>>>> 4c7a363d
         self.image_mask_key = image_mask_key
         self.encoder = FeatEncoder(**ddconfig)
         self.decoder = FeatDecoder(**ddconfig)
@@ -129,11 +110,8 @@
         """ pass in dummy input of size from config to get the output size of encoder and quant_conv """
         # multiply all feat dims
         return self.feature_dims[0] * self.feature_dims[1] * self.feature_dims[2]
-<<<<<<< HEAD
     
     def _draw_samples(self, z_mu, z_logstd):
-=======
->>>>>>> 4c7a363d
         
         z_std = torch.exp(z_logstd)
         z_dim = z_mu.size(1)
@@ -196,7 +174,6 @@
         return flattened_encoded_pose_feat_map.view(flattened_encoded_pose_feat_map.size(0), self.feature_dims[0], self.feature_dims[1], self.feature_dims[2])
     
     def encode(self, x):
-<<<<<<< HEAD
         x = x.to(self.device) # torch.Size([4, 3, 256, 256])
         h = self.encoder(x) # torch.Size([4, 32, 16, 16])
         moments_obj = self.quant_conv_obj(h) # torch.Size([4, 32, 16, 16])
@@ -227,14 +204,6 @@
             dropout_prob = self.dropout_prob_final
         
         return dropout_prob
-=======
-        h = self.encoder(x)
-        moments_obj = self.quant_conv_obj(h) # (torch.Size([8, 32, 16, 16]),)
-        moments_pose = self.quant_conv_pose(h)
-        mean_pose, _ = torch.chunk(moments_pose, 2, dim=1)   # (torch.Size([8, 16, 16, 16]),)
-        posterior_obj = DiagonalGaussianDistribution(moments_obj) # (torch.Size([8, 16, 16, 16]),)
-        return posterior_obj, mean_pose
->>>>>>> 4c7a363d
     
     def forward(self, input_im, sample_posterior=True):
             """
@@ -250,7 +219,6 @@
                 posterior_obj (Distribution): Posterior distribution of the object latent space.
                 posterior_pose (Distribution): Posterior distribution of the pose latent space.
             """
-<<<<<<< HEAD
             # reshape input_im to (batch_size, 3, 256, 256)
             input_im = input_im.to(memory_format=torch.contiguous_format).float() # torch.Size([4, 3, 256, 256])
             posterior_obj, pose_feat = self.encode(input_im) # Distribution: torch.Size([4, 16, 16, 16]), torch.Size([4, 16, 16, 16])
@@ -259,17 +227,6 @@
                 z_obj = posterior_obj.sample() # torch.Size([4, 16, 16, 16])
             else:
                 z_obj = posterior_obj.mode()
-=======
-            posterior_obj, mean_pose = self.encode(input_im)
-            if sample_posterior:
-                z_obj = posterior_obj.sample() # torch.Size([8, 16, 4, 4])
-            else:
-                z_obj = posterior_obj.mode()
-            
-            z_pose = mean_pose # torch.Size([8, 16, 4, 4])
-            dec_pose = self._decode_pose(z_pose)
-            enc_pose = self._encode_pose(dec_pose)
->>>>>>> 4c7a363d
             
             self.dropout_prob = self._get_dropout_prob()
             
@@ -297,11 +254,7 @@
                 
                 dec_obj = self.decode(z_obj_pose) # torch.Size([4, 3, 256, 256])
             
-<<<<<<< HEAD
             return dec_obj, dec_pose, posterior_obj, bbox_posterior
-=======
-            return dec_obj, dec_pose, posterior_obj, mean_pose
->>>>>>> 4c7a363d
         
     def get_pose_input(self, batch, k):
         if k is None:
@@ -323,16 +276,10 @@
         return x
     
     def get_class_input(self, batch, k):
-<<<<<<< HEAD
-=======
-        if k is None:
-            return None
->>>>>>> 4c7a363d
         x = batch[k]
         return x
     
     def get_bbox_input(self, batch, k):
-<<<<<<< HEAD
         x = batch[k]
         return x
     
@@ -344,15 +291,10 @@
         return x
     
     def get_fill_factor_input(self, batch, k):
-=======
-        if k is None:
-            return None
->>>>>>> 4c7a363d
         x = batch[k]
         return x
     
     def training_step(self, batch, batch_idx, optimizer_idx):
-<<<<<<< HEAD
         rgb_gt = self.get_input(batch, self.image_rgb_key).permute(0, 2, 3, 1).to(self.device) # torch.Size([4, 3, 256, 256]) 
         rgb_gt = self._rescale(rgb_gt)
         pose_gt = self.get_pose_input(batch, self.pose_key).to(self.device) # torch.Size([4, 4]) #
@@ -367,26 +309,12 @@
         # torch.Size([4, 3, 256, 256]), torch.Size([4, 8]), torch.Size([4, 16, 16, 16]), torch.Size([4, 7])
         dec_obj, dec_pose, posterior_obj, bbox_posterior = self.forward(rgb_gt)
         self.log("dropout_prob", self.dropout_prob, prog_bar=True, logger=True, on_step=True, on_epoch=True)
-=======
-        rgb_gt = self.get_input(batch, self.image_rgb_key)
-        pose_gt = self.get_pose_input(batch, self.pose_key)
-        mask_gt = self.get_mask_input(batch, self.image_mask_key)
-        class_gt = self.get_class_input(batch, self.class_key)
-        bbox_gt = self.get_bbox_input(batch, self.bbox_key)
-         
-        dec_obj, dec_pose, posterior_obj, posterior_pose = self(rgb_gt)
->>>>>>> 4c7a363d
         if optimizer_idx == 0:
             # train encoder+decoder+logvar # last layer: torch.Size([3, 128, 3, 3])
             aeloss, log_dict_ae = self.loss(rgb_gt, mask_gt, pose_gt,
                                             dec_obj, dec_pose,
-<<<<<<< HEAD
                                             class_gt, class_gt_label, bbox_gt, fill_factor_gt,
                                             posterior_obj, bbox_posterior, optimizer_idx, self.global_step, mask_2d_bbox,
-=======
-                                            class_gt, bbox_gt,
-                                            posterior_obj, posterior_pose, optimizer_idx, self.global_step,
->>>>>>> 4c7a363d
                                             last_layer=self.get_last_layer(), split="train")
             self.log("aeloss", aeloss, prog_bar=True, logger=True, on_step=True, on_epoch=True)
             self.log_dict(log_dict_ae, prog_bar=False, logger=True, on_step=True, on_epoch=False)
@@ -396,13 +324,8 @@
             # train the discriminator
             discloss, log_dict_disc = self.loss(rgb_gt, mask_gt, pose_gt,
                                                 dec_obj, dec_pose,
-<<<<<<< HEAD
                                                 class_gt, class_gt_label, bbox_gt, fill_factor_gt,
                                                 posterior_obj, bbox_posterior, optimizer_idx, self.global_step, mask_2d_bbox,
-=======
-                                                class_gt, bbox_gt,
-                                                posterior_obj, posterior_pose, optimizer_idx, self.global_step,
->>>>>>> 4c7a363d
                                                 last_layer=self.get_last_layer(), split="train")
             self.log("discloss", discloss, prog_bar=True, logger=True, on_step=True, on_epoch=True)
             self.log_dict(log_dict_disc, prog_bar=False, logger=True, on_step=True, on_epoch=False)
@@ -410,7 +333,6 @@
     
     def validation_step(self, batch, batch_idx):
         
-<<<<<<< HEAD
         rgb_gt = self.get_input(batch, self.image_rgb_key).permute(0, 2, 3, 1).to(self.device) # torch.Size([4, 3, 256, 256])
         rgb_gt = self._rescale(rgb_gt)
         pose_gt = self.get_pose_input(batch, self.pose_key).to(self.device) # torch.Size([4, 4])
@@ -428,32 +350,12 @@
                                       dec_obj, dec_pose,
                                       class_gt, class_gt_label, bbox_gt,fill_factor_gt,
                                       posterior_obj, bbox_posterior, 0, self.global_step, mask_2d_bbox,
-=======
-        rgb_gt = self.get_input(batch, self.image_rgb_key)
-        pose_gt = self.get_pose_input(batch, self.pose_key)
-        mask_gt = self.get_mask_input(batch, self.image_mask_key)
-        class_gt = self.get_class_input(batch, self.class_key)
-        bbox_gt = self.get_bbox_input(batch, self.bbox_key)
-         
-        dec_obj, dec_pose, posterior_obj, posterior_pose = self(rgb_gt)
-       
-        
-        _, log_dict_ae = self.loss(rgb_gt, mask_gt, pose_gt,
-                                      dec_obj, dec_pose,
-                                      class_gt, bbox_gt,
-                                      posterior_obj, posterior_pose, 0, self.global_step,
->>>>>>> 4c7a363d
                                       last_layer=self.get_last_layer(), split="val")
 
         _, log_dict_disc = self.loss(rgb_gt, mask_gt, pose_gt,
                                         dec_obj, dec_pose,
-<<<<<<< HEAD
                                         class_gt, class_gt_label, bbox_gt,fill_factor_gt,
                                         posterior_obj, bbox_posterior, 1, self.global_step, mask_2d_bbox,
-=======
-                                        class_gt, bbox_gt,
-                                        posterior_obj, posterior_pose, 1, self.global_step,
->>>>>>> 4c7a363d
                                         last_layer=self.get_last_layer(), split="val")
 
         self.log("val/rec_loss", log_dict_ae["val/rec_loss"], sync_dist=True)
@@ -498,19 +400,10 @@
     def log_images(self, batch, only_inputs=False, **kwargs):
         log = dict()
         
-<<<<<<< HEAD
         x_rgb = self.get_input(batch, self.image_rgb_key).permute(0, 2, 3, 1).to(self.device).float()
         x_rgb = self._rescale(x_rgb)
         x_mask = self.get_mask_input(batch, self.image_mask_key)
         x_mask = x_mask.to(self.device) if x_mask is not None else None
-=======
-        # x = self.get_input(batch, self.image_key)
-        x_rgb = self.get_input(batch, self.image_rgb_key)
-        x_mask = self.get_mask_input(batch, self.image_mask_key)
-        
-        # x = x.to(self.device)
-        x_rgb = x_rgb.to(self.device)
->>>>>>> 4c7a363d
         
         if x_mask is not None:
             x_mask = x_mask.to(self.device)
@@ -519,15 +412,9 @@
                 x_mask = x_mask.float()
             
         if not only_inputs:
-<<<<<<< HEAD
             # torch.Size([4, 3, 256, 256]) torch.Size([4, 8]) torch.Size([4, 16, 16, 16]) torch.Size([4, 7])
             xrec, poserec, posterior_obj, bbox_posterior = self.forward(x_rgb)
             xrec_perturbed_pose = self._perturbed_pose_forward(posterior_obj, poserec, batch) #torch.Size([4, 3, 256, 256])
-=======
-            
-            xrec, poserec, posterior_obj, mean_pose = self(x_rgb) # torch.Size([8, 4, 64, 64])
-            xrec_perturbed_pose = self._perturbed_pose_forward(posterior_obj, poserec)
->>>>>>> 4c7a363d
             
             xrec_rgb = xrec[:, :3, :, :] # torch.Size([8, 3, 64, 64])
             xrec_perturbed_pose_rgb = xrec_perturbed_pose[:, :3, :, :] # torch.Size([4, 3, 256, 256])
@@ -538,27 +425,12 @@
                 x_rgb = self.to_rgb(x_rgb)
                 xrec_rgb = self.to_rgb(xrec_rgb)
                 xrec_perturbed_pose_rgb = self.to_rgb(xrec_perturbed_pose_rgb)
-<<<<<<< HEAD
         
             # scale is 0, 1. scale to -1, 1
             log["reconstructions_rgb"] = xrec_rgb.clone().detach()
             log["perturbed_pose_reconstruction_rgb"] = xrec_perturbed_pose_rgb.clone().detach()
         
         log["inputs_rgb"] = x_rgb.clone().detach()
-=======
-
-            # log["reconstructions_mask"] = torch.tensor(xrec_mask)
-            # log["perturbed_pose_reconstruction_mask"] = torch.tensor(xrec_perturbed_pose_mask)
-            # log["samples"] = self.decode(mean_pose + torch.randn_like(posterior_obj.sample()))
-            log["reconstructions_rgb"] = torch.tensor(xrec_rgb)
-            log["perturbed_pose_reconstruction_rgb"] = torch.tensor(xrec_perturbed_pose_rgb)
-        
-        log["inputs_rgb"] = x_rgb
-        
-        # if x_mask is not None:
-        #     log["inputs_mask"] = x_mask
-        
->>>>>>> 4c7a363d
         return log
     
     def _rescale(self, x):
