# src/data/nuscenes.py
import torch
from mmdet3d.registry import DATASETS
from mmdet3d.datasets.nuscenes_dataset import NuScenesDataset as MMDetNuScenesDataset
from torch.utils.data import Dataset
from src.util.misc import EasyDict as edict
import os
from src.util.cameras import PatchPerspectiveCameras as PatchCameras
from src.util.cameras import z_world_to_learned
from pytorch3d.transforms import euler_angles_to_matrix, matrix_to_euler_angles, se3_log_map, se3_exp_map
from torchvision.transforms.functional import InterpolationMode
import torchvision.transforms as transforms
from PIL import Image as Image
from PIL.Image import Resampling
import numpy as np
import logging
import math
import torchvision.ops as ops
from torchvision.transforms.functional import pil_to_tensor
import random
import pickle as pkl
from src.util.conversion_to_world import get_world_coord_decoded_pose

LABEL_NAME2ID = {
    'car': 0, 
    'truck': 1,
    'trailer': 2,
    'bus': 3,
    'construction_vehicle': 4,
    'bicycle': 5,
    'motorcycle': 6,
    'pedestrian': 7,
    'traffic_cone': 8,
    'barrier': 9,
    'background': 10
}

LABEL_ID2NAME = {v: k for k, v in LABEL_NAME2ID.items()}

CAM_NAMESPACE = 'CAM'
CAMERAS = ["FRONT", "FRONT_RIGHT", "FRONT_LEFT", "BACK", "BACK_LEFT", "BACK_RIGHT"]
CAMERA_NAMES = [f"{CAM_NAMESPACE}_{camera}" for camera in CAMERAS]
CAM_NAME2CAM_ID = {cam_name: i for i, cam_name in enumerate(CAMERA_NAMES)}
CAM_ID2CAM_NAME = {i: cam_name for i, cam_name in enumerate(CAMERA_NAMES)}

Z_NEAR = 0.01
Z_FAR = 60.0

NUSC_IMG_WIDTH = 1600
NUSC_IMG_HEIGHT = 900

POSE_DIM = 4
LHW_DIM = 3
BBOX_3D_DIM = 7

PATCH_SIZES = [50, 100, 200, 400]

class NuScenesBase(MMDetNuScenesDataset):
    def __init__(self, data_root, label_names, patch_height=256, patch_aspect_ratio=1.,
                 is_sweep=False, perturb_center=False, perturb_scale=False, 
                 negative_sample_prob=0.5, h_minmax_dir = "dataset_stats/combined", **kwargs):
        self.data_root = data_root
        self.img_root = os.path.join(data_root, "samples" if not is_sweep else "sweeps")
        super().__init__(data_root=data_root, **kwargs)
        self.label_names = label_names
        self.label_ids = [LABEL_NAME2ID[label_name] for label_name in LABEL_NAME2ID.keys()]
        logging.info(f"Using label names: {self.label_names}, label ids: {self.label_ids}")
        self.patch_size = (patch_height, int(patch_height * patch_aspect_ratio)) # aspect ratio is width/height
        # define mapping from nuscenes label ids to our label ids depending on num of classes we predict
        self.label_id2class_id = {label : i for i, label in enumerate(self.label_ids)}  
        self.class_id2label_id = {v: k for k, v in self.label_id2class_id.items()}
        self.perturb_center = perturb_center
        self.perturb_scale = perturb_scale
        hmin_path = os.path.join(h_minmax_dir, "hmin.pkl")
        hmax_path = os.path.join(h_minmax_dir, "hmax.pkl")
        with open(hmin_path, "rb") as f:
            self.hmin_dict = pkl.load(f)
        with open(hmax_path, "rb") as f:
            self.hmax_dict = pkl.load(f)
        
        if "background" in self.label_names:
            self.negative_sample_prob = negative_sample_prob
        else:
            self.negative_sample_prob = 0.0
        
    def __len__(self):
        self.num_samples = super().__len__()
        self.num_cameras = len(CAMERA_NAMES)
        return self.num_samples * self.num_cameras
    
    def _generate_patch(self, img_path, cam_instance):
        # load image from path using PIL
        img_pil = Image.open(img_path)
        if img_pil is None:
            raise FileNotFoundError(f"Image not found at {img_path}")

        # return croped list of images as defined by 2d bbox for each instance
        bbox = cam_instance.bbox # bounding box annotation (exterior rectangle of the projected 3D box), a list arrange as [x1, y1, x2, y2].
        center_2d = cam_instance.center_2d # Projected center location on the image, a list has shape (2,)
        
        # if center_2d is out bounds, return None, None, None, None since < 50% of the object is visible
        if center_2d[0] < 0 or center_2d[1] < 0 or center_2d[0] >= img_pil.size[0] or center_2d[1] >= img_pil.size[1]:
            return None, None, None, None, None
        
        x1, y1, x2, y2 = bbox # actual object bbox
        is_corner_case = False
        
        try:
            x1, y1, x2, y2 = int(x1), int(y1), int(x2), int(y2)
            # make patch a square by taking max of width and height, centered at center_2d
            width = x2 - x1
            height = y2 - y1
            floored_center = np.floor(center_2d).astype(np.int32)
            box_size = max(int(width), int(height))
            
            if x1 >= img_pil.size[0] or y1 >= img_pil.size[1] or x2 <= 0 or y2 <= 0:
                is_corner_case = True
                # get intersection of bbox with image
                x1 = max(0, x1)
                y1 = max(0, y1)
                x2 = min(img_pil.size[0], x2)
                y2 = min(img_pil.size[1], y2)
                
                width = x2 - x1
                height = y2 - y1
                # get max
                max_dim = max(width, height)
                
                # choose center of patch as min diff from PATCH_SIZES
                dim_diffs = [abs(max_dim - patch_size) for patch_size in PATCH_SIZES]
                patch_size = PATCH_SIZES[dim_diffs.index(min(dim_diffs))]

                x1 = x1 + (width - patch_size) // 2 
                y1 = y1 + (height - patch_size) // 2
                x2 = x1 + patch_size
                y2 = y1 + patch_size
                center_2d = (x1 + patch_size // 2, y1 + patch_size // 2)
            
            if self.perturb_scale and not is_corner_case:
                # make box_size one of PATCH_SIZES centered at center_2d 
                bbox_size_diffs = [abs(box_size - patch_size) for patch_size in PATCH_SIZES]
                box_size = PATCH_SIZES[bbox_size_diffs.index(min(bbox_size_diffs))]
                # make sure scaled box is within image, and still a square
                if floored_center[0] - box_size // 2 < 0:
                    floored_center[0] = box_size // 2
                if floored_center[1] - box_size // 2 < 0:
                    floored_center[1] = box_size // 2
                if floored_center[0] + box_size // 2 > img_pil.size[0]:
                    floored_center[0] = img_pil.size[0] - box_size // 2
                if floored_center[1] + box_size // 2 > img_pil.size[1]:
                    floored_center[1] = img_pil.size[1] - box_size // 2
                    
            if int(width) > int(height):
                padding_pixels = int(width) - int(height) 
            else:
                padding_pixels = 0
                
            y1 = floored_center[1] - box_size // 2 
            y2 = floored_center[1] + box_size // 2 
            x1 = floored_center[0] - box_size // 2 
            x2 = floored_center[0] + box_size // 2 
              
            patch = img_pil.crop((x1, y1, x2, y2)) # left, upper, right, lowe
            patch_size_sq = torch.tensor(patch.size, dtype=torch.float32)
        except Exception as e:
            logging.info(f"Error in cropping image: {e}")
            return None, None, None, None, None
        
        resized_width, resized_height = self.patch_size
        # ratio of original image to resized image
        try:
            resampling_factor = (resized_width / patch.size[0], resized_height / patch.size[1])
            assert resampling_factor[0] == resampling_factor[1], "resampling factor of width and height must be the same but they are not."
        except ZeroDivisionError:
            logging.info("patch size is 0", patch.size)
            return None, None, None, None, None
        patch_resized = patch.resize((resized_width, resized_height), resample=Resampling.BILINEAR, reducing_gap=1.0)
        # create a boolean mask for patch with gt 2d bbox as coordinates (x1, y1, x2, y2)
        mask_bool = np.zeros((patch.size[1], patch.size[0]), dtype=bool)
        # Set the area inside the bounding box to True
        # get original 2d bbox coords
        x1_full, y1_full, x2_full, y2_full = cam_instance.bbox
        x1_patch = int(x1_full - x1)
        y1_patch = int(y1_full - y1)
        x2_patch = int(x2_full - x1)
        y2_patch = int(y2_full - y1)
        
        mask_bool[y1_patch:y2_patch, x1_patch:x2_patch] = True
        mask_pil = Image.fromarray(mask_bool)
        mask_resized = mask_pil.resize((resized_width, resized_height), resample=Resampling.NEAREST, reducing_gap=1.0)
        transform = transforms.Compose([transforms.ToTensor()])
        patch_resized_tensor = transform(patch_resized)
        mask_resized = transform(mask_resized)
        padding_pixels_resampled = padding_pixels * resampling_factor[0]
        return patch_resized_tensor, patch_size_sq, resampling_factor, padding_pixels_resampled, mask_resized
    
    def _get_yaw_perturbed(self, yaw, perturb_degrees_min=30, perturb_degrees_max=90):
        # perturb yaw by a random value between -perturb_degrees and perturb_degrees
        
        perturb_degrees = np.random.uniform(perturb_degrees_min, perturb_degrees_max)
        perturb_radians = np.radians(perturb_degrees)
        
        # add or subtract with probability 0.5
        yaw_perturbed = yaw + perturb_radians if np.random.rand() > 0.5 else yaw - perturb_radians
        
        # make sure yaw_perturbed is in -pi, pi, and if not, find equivalent
        if yaw_perturbed < -math.pi:
            yaw_perturbed = yaw_perturbed + (2 * math.pi)
        elif yaw_perturbed > math.pi:
            yaw_perturbed = yaw_perturbed - (2 * math.pi)
        assert yaw_perturbed >= -math.pi and yaw_perturbed <= math.pi, f"yaw_perturbed is not in range -pi, pi: {yaw_perturbed}"
        return yaw_perturbed

    def _get_pose_6d_perturbed(self, cam_instance):
        bbox_3d = cam_instance.bbox_3d
        x, y, z, l, h, w, yaw = bbox_3d # in camera coordinate system? need to convert to patch NDC
        yaw = self._get_yaw_perturbed(yaw)
        roll, pitch = 0.0, 0.0 # roll and pitch are 0 for all instances in nuscenes dataset
    
        euler_angles = torch.tensor([pitch, roll, yaw], dtype=torch.float32)
        convention = "XYZ"
        R = euler_angles_to_matrix(euler_angles, convention)
        # A SE(3) matrix has the following form: ` [ R 0 ] [ T 1 ] , `
        se3_exp_map_matrix = torch.eye(4)
        se3_exp_map_matrix[:3, :3] = R 

        # form must be ` [ R 0 ] [ T 1 ] , ` so need to transpose
        se3_exp_map_matrix = se3_exp_map_matrix.T
        
        # add batch dim if not present
        if se3_exp_map_matrix.dim() == 2:
            se3_exp_map_matrix = se3_exp_map_matrix.unsqueeze(0)
        
        try: 
            pose_6d = se3_log_map(se3_exp_map_matrix) # 6d vector
        except Exception as e:
            logging.info("Error in se3_log_map", e)
            return None, None
          
       
        yaw_perturbed = yaw
        v3_pert = pose_6d[:, -1]
        return v3_pert, yaw_perturbed
        
    def _get_pose_6d_lhw(self, camera, cam_instance, patch_size, patch_resampling_factor, fill_factor):
        
        # fill_factor = padding_pixels_resampled / self.patch_size[0]
        padding_pixels_resampled = fill_factor * self.patch_size[0]
        bbox_3d = cam_instance.bbox_3d
        x, y, z, l, h, w, yaw = bbox_3d # in camera coordinate system? need to convert to patch NDC
        roll, pitch = 0.0, 0.0 # roll and pitch are 0 for all instances in nuscenes dataset
        
        object_centroid_3D = (x, y, z)
        patch_center = cam_instance.center_2d
        # bbox_2d = cam_instance.bbox
        # width = cam_instance.bbox[2] - cam_instance.bbox[0]
        # height = cam_instance.bbox[3] - cam_instance.bbox[1]
        
        if len(patch_center) == 2:
            # add batch dimension
            patch_center = torch.tensor(patch_center, dtype=torch.float32).unsqueeze(0)
       
        object_centroid_3D = torch.tensor(object_centroid_3D, dtype=torch.float32)
        if object_centroid_3D.dim() == 1:
            object_centroid_3D = object_centroid_3D.view(1, 1, 3)
        
        assert object_centroid_3D.dim() == 3 or object_centroid_3D.dim() == 2, f"object_centroid_3D dim is {object_centroid_3D.dim()}"
        assert isinstance(object_centroid_3D, torch.Tensor), f"object_centroid_3D is not a torch tensor"

        point_patch_ndc = camera.transform_points_patch_ndc(points=object_centroid_3D,
                                                            patch_size=patch_size, # add delta
                                                            patch_center=patch_center) # add scale
        # TODO: scale z values from camera to learned
        z_world = z
        
        def get_zminmax(min_val, max_val, focal_length, patch_height):
            # TODO: need to account for fill factor
            zmin = -(min_val * focal_length.squeeze()[0]) / (patch_height - padding_pixels_resampled)
            zmax = -(max_val * focal_length.squeeze()[0]) / (patch_height - padding_pixels_resampled)
            return zmin, zmax
        bbox_label_idx = cam_instance.bbox_label
        bbox_label_name = LABEL_ID2NAME[bbox_label_idx]
        assert bbox_label_name != "background", "cannot get zminmax for background class"
        min_val = self.hmin_dict[bbox_label_name]
        max_val = self.hmax_dict[bbox_label_name]
        
        zmin, zmax = get_zminmax(min_val=min_val, max_val=max_val, 
                                 focal_length=camera.focal_length, 
                                 patch_height=self.patch_size[0])
        
        z_learned = z_world_to_learned(z_world=z_world, zmin=zmin, zmax=zmax, 
                                       patch_resampling_factor=patch_resampling_factor[0])
        
        if point_patch_ndc.dim() == 3:
            point_patch_ndc = point_patch_ndc.view(-1)
        x_patch, y_patch, _ = point_patch_ndc
        
        euler_angles = torch.tensor([pitch, roll, yaw], dtype=torch.float32)
        convention = "XYZ"
        R = euler_angles_to_matrix(euler_angles, convention)
        
        translation = torch.tensor([x_patch, y_patch, z_learned], dtype=torch.float32)
        # A SE(3) matrix has the following form: ` [ R 0 ] [ T 1 ] , `
        se3_exp_map_matrix = torch.eye(4)
        se3_exp_map_matrix[:3, :3] = R 
        se3_exp_map_matrix[:3, 3] = translation

        # form must be ` [ R 0 ] [ T 1 ] , ` so need to transpose
        se3_exp_map_matrix = se3_exp_map_matrix.T
        
        # add batch dim if not present
        if se3_exp_map_matrix.dim() == 2:
            se3_exp_map_matrix = se3_exp_map_matrix.unsqueeze(0)
        
        try: 
            pose_6d = se3_log_map(se3_exp_map_matrix) # 6d vector
        except Exception as e:
            logging.info("Error in se3_log_map", e)
            return None, None
        
        # l and w pred as aspect ratio wrt h
        l_pred = l / h
        h_pred = h
        w_pred = w / h
        
        bbox_sizes = torch.tensor([l_pred, h_pred, w_pred], dtype=torch.float32)
        
        # remove v1, v2 from pose_6d = t1, t2, t3, v1, v2, v3
        pose_6d_no_v1v2 = torch.zeros_like(pose_6d[:, :POSE_DIM])
        pose_6d_no_v1v2[:, :3] = pose_6d[:, :POSE_DIM-1]
        # set v3 as last val
        pose_6d_no_v1v2[:, -1] = pose_6d[:, -1]
        return pose_6d_no_v1v2, bbox_sizes, yaw
    
    def get_perturbed_patch(self, center_2d, bbox):
        # given: original center_2d and bbox
        x1, y1, x2, y2 = bbox
        center_x, center_y = center_2d

        # Calculate width and height of the bounding box
        bbox_width = x2 - x1
        bbox_height = y2 - y1
        
        # Calculate the maximum perturbation distance
        max_perturb = 0.5 * min(bbox_width, bbox_height)
        
        # Random perturbation in x direction within the max perturbation limit
        x_perturb = np.random.uniform(-max_perturb, max_perturb)
        
        # Calculate corresponding y perturbation to maintain visibility condition
        max_y_perturb = np.sqrt(max_perturb**2 - x_perturb**2)
        y_perturb = np.random.uniform(-max_y_perturb, max_y_perturb)
        
        # Perturbed center coordinates
        perturbed_center_x = int(center_x + x_perturb)
        perturbed_center_y = int(center_y + y_perturb)
        
        return [perturbed_center_x, perturbed_center_y]
    
    def _get_cam_instance(self, cam_instance, img_path, patch_size, cam2img):
        cam_instance = edict(cam_instance)
        
        if self.perturb_center:
            # random perturb center
            center_o = cam_instance.center_2d
            bbox_o = cam_instance.bbox
            center_perturbed = self.get_perturbed_patch(center_o, bbox_o)
            cam_instance.center_2d = center_perturbed
        
        patch, patch_size_original, resampling_factor, padding_pixels_resampled, mask_resampled = self._generate_patch(img_path, cam_instance)
        cam_instance.mask_2d_bbox = mask_resampled
        # patch_size = torch.tensor(patch_size, dtype=torch.float32)
        if patch is None or patch_size_original is None:
            return None
        
        fill_factor = padding_pixels_resampled / self.patch_size[0]
        
        # if no batch dimension, add it
        if patch_size_original.dim() == 1:
            patch_size_original = patch_size_original.unsqueeze(0)
            
        cam2img = torch.tensor(cam2img, dtype=torch.float32)
        # make 4x4 matrix from 3x3 camera matrix
        K = torch.zeros(4, 4, dtype=torch.float32)
        
        K[:3, :3] = cam2img
        K_orig = K.clone().detach().requires_grad_(False)
        K[2, 2] = 0.0
        K[2, 3] = 1.0
        K[3, 2] = 1.0
        K = K.clone().detach().requires_grad_(False).unsqueeze(0) # add batch dimension
        
        image_size = [(NUSC_IMG_HEIGHT, NUSC_IMG_WIDTH)]
            
        focal_length = K[..., 0, 0] # shape (1,)
        principal_point = K[..., :2, 2] # shape (1, 2)
        
        # negate focal length
        focal_length = -focal_length
        
        camera = PatchCameras(
            focal_length=focal_length,
            principal_point=principal_point,
            znear=Z_NEAR,
            zfar=Z_FAR,
            device="cpu",#"cuda" if torch.cuda.is_available() else "cpu",
            image_size=image_size)
        
        bbox_3d = cam_instance.bbox_3d
        x, y, z, l, h, w, yaw = bbox_3d
        
        center_2d = torch.ones(3, dtype=torch.float32)
        center_2d[:2] = torch.tensor(cam_instance.center_2d, dtype=torch.float32)
        center_2d = center_2d.unsqueeze(0)        
        cam_instance.patch = patch
        # if no instances add 6d vec of zeroes for pose, 3 d vec of zeroes for bbox sizes and -1 for class id
        
        cam_instance.pose_6d, cam_instance.bbox_sizes, cam_instance.yaw = self._get_pose_6d_lhw(camera, cam_instance, patch_size_original, resampling_factor, fill_factor)
        
        cam_instance.v3_pert, cam_instance.yaw_perturbed = self._get_pose_6d_perturbed(cam_instance)
        pose_pert = cam_instance.pose_6d.clone()
        pose_pert[:, -1] = cam_instance.v3_pert
        cam_instance.pose_6d_perturbed = pose_pert
        if cam_instance.pose_6d is None or cam_instance.bbox_sizes is None:
            return None
        
        cam_instance.class_id = cam_instance.bbox_label
        cam_instance.patch_size = patch_size_original
        cam_instance.resampling_factor = resampling_factor
        cam_instance.fill_factor = fill_factor
        cam_instance.camera_params = {
            "focal_length": focal_length,
            "principal_point": principal_point,
            "znear": Z_NEAR,
            "device": "cpu",
            "zfar": Z_FAR,
            "image_size": image_size,
        }
        return cam_instance
    
    def __getitem__(self, idx):
        ret = edict()
        
        sample_idx = idx // self.num_cameras
        cam_idx = idx % self.num_cameras
        sample_info = super().__getitem__(sample_idx)
        # sample_info = edict(super().__getitem__(sample_idx))
        cam_name = CAM_ID2CAM_NAME[cam_idx]
        ret.sample_idx = sample_idx
        ret.cam_idx = cam_idx
        ret.cam_name = cam_name
        sample_img_info = edict(sample_info['images'][cam_name])
        ret.update(sample_img_info)
        
        if self.split == 'test':
            intrinsics = torch.tensor(sample_img_info.cam2img)
            ret.camera_params = {
                "focal_length": -intrinsics[..., 0, 0],
                "principal_point": intrinsics[..., :2, 2],
                "znear": Z_NEAR,
                "zfar": Z_FAR,
                "device": "cpu",#"cuda" if torch.cuda.is_available() else "cpu",
                "image_size": [(NUSC_IMG_HEIGHT, NUSC_IMG_WIDTH)]}

            img_file = sample_img_info.img_path.split("/")[-1]
            full_img_path = os.path.join(self.img_root, cam_name, img_file)
            image_crops, patch_centers, patch_sizes = self._get_all_image_crops(full_img_path)
            ret.patch = image_crops
            ret.patch_size = patch_sizes
            ret.patch_center_2d = patch_centers 
            resampling_factor = (self.patch_size[0] / patch_sizes[:, 0], self.patch_size[1] / patch_sizes[:, 1])
            # ret_cam_instance = self._get_cam_instance(cam_instance, img_path=os.path.join(self.img_root, cam_name, img_file), patch_size=self.patch_size, cam2img=sample_img_info.cam2img)
            return ret
            
        # cam_instances = sample_info.cam_instances[cam_name] # list of dicts for each instance in the current camera image
        cam_instances = sample_info['cam_instances'][cam_name] # list of dicts for each instance in the current camera image
        # filter out instances that are not in the label_names
        cam_instances = [cam_instance for cam_instance in cam_instances if cam_instance['bbox_label'] in self.label_ids]
        
        
        if np.random.rand() <= (1. - self.negative_sample_prob): # get random crop of an instance with 50% overlap
            if len(cam_instances) == 0:
                # iter next sample if no instances present
                # prevent querying idx outside of bounds
                if idx + 1 >= self.__len__():
                    return self.__getitem__(0)
                else:
                    return self.__getitem__(idx + 1)
            
            random_idx = np.random.randint(0, len(cam_instances))
            cam_instance = cam_instances[random_idx]
            
            img_file = sample_img_info.img_path.split("/")[-1]
            
<<<<<<< HEAD
            ret_cam_instance = self._get_cam_instance(cam_instance,
                                                      img_path=os.path.join(self.img_root, cam_name, img_file),
                                                      patch_size=self.patch_size,
                                                      cam2img=sample_img_info.cam2img)
            if ret_cam_instance is None:
=======
            ret_cam_instance = self._get_cam_instance(cam_instance, img_path=os.path.join(self.img_root, cam_name, img_file), patch_size=self.patch_size, cam2img=sample_img_info.cam2img)
            # get perturbed crop of the same object instance again
            ret_cam_instance2 = self._get_cam_instance(cam_instance, img_path=os.path.join(self.img_root, cam_name, img_file), patch_size=self.patch_size, cam2img=sample_img_info.cam2img)
            
            if ret_cam_instance is None or ret_cam_instance2 is None:
>>>>>>> ed97953e
                if idx + 1 >= self.__len__():
                    return self.__getitem__(0)
                else:
                    return self.__getitem__(idx + 1)
            
            ret.patch = ret_cam_instance.patch
            ret.patch2 = ret_cam_instance2.patch
            ret.class_id = self.label_id2class_id[ret_cam_instance.class_id]
            ret.original_class_id = ret_cam_instance.class_id
            ret.class_name = LABEL_ID2NAME[ret.original_class_id]
            pose_6d, bbox_sizes = ret_cam_instance.pose_6d, ret_cam_instance.bbox_sizes
            pose_6d_2, bbox_sizes_2 = ret_cam_instance2.pose_6d, ret_cam_instance2.bbox_sizes
            # set requires grad = False
            pose_6d = pose_6d.unsqueeze(0) if pose_6d.dim() == 1 else pose_6d
            pose_6d = pose_6d.detach().requires_grad_(False)
            bbox_sizes = bbox_sizes.detach().requires_grad_(False)

            pose_6d_2 = pose_6d_2.unsqueeze(0) if pose_6d_2.dim() == 1 else pose_6d_2
            pose_6d_2 = pose_6d_2.detach().requires_grad_(False)
            bbox_sizes_2 = bbox_sizes_2.detach().requires_grad_(False)
            
            ret.pose_6d, ret.bbox_sizes = pose_6d, bbox_sizes
            ret.pose_6d_2, ret.bbox_sizes_2 = pose_6d_2, bbox_sizes_2

            patch_size_original = ret_cam_instance.patch_size
            patch_center_2d = torch.tensor(ret_cam_instance.center_2d).float()
            ret.patch_size = patch_size_original
            ret.patch_center_2d = patch_center_2d
            ret.bbox_3d_gt = ret_cam_instance.bbox_3d
            ret.bbox_3d_gt_2 = ret_cam_instance2.bbox_3d
            ret.resampling_factor = ret_cam_instance.resampling_factor # ratio of resized image to original patch size
            ret.resampling_factor_2 = ret_cam_instance2.resampling_factor
            ret.pose_6d_perturbed = ret_cam_instance.pose_6d_perturbed
            if ret.pose_6d.dim() == 3:
                ret.pose_6d = ret.pose_6d.squeeze(0)
            
            if ret.pose_6d_2.dim() == 3:
                ret.pose_6d_2 = ret.pose_6d_2.squeeze(0)
            
            ret.pose_6d = ret.pose_6d.squeeze(0)
            ret.pose_6d_2 = ret.pose_6d_2.squeeze(0)

            ret.yaw = ret_cam_instance.yaw
            ret.yaw_perturbed = ret_cam_instance.yaw_perturbed
            ret.yaw_2 = ret_cam_instance2.yaw
            ret.fill_factor = ret_cam_instance.fill_factor
            ret.fill_factor_2 = ret_cam_instance2.fill_factor
            mask_2d_bbox = ret_cam_instance.mask_2d_bbox
            mask_2d_bbox_2 = ret_cam_instance2.mask_2d_bbox
            
            if mask_2d_bbox.dim() == 2:
                mask_2d_bbox = mask_2d_bbox.unsqueeze(0)
            
            if mask_2d_bbox_2.dim() == 2:
                mask_2d_bbox_2 = mask_2d_bbox_2.unsqueeze(0)
            
            ret.mask_2d_bbox = mask_2d_bbox
            ret.mask_2d_bbox_2 = mask_2d_bbox_2
            camera_params = ret_cam_instance.camera_params
            ret.camera_params = camera_params
            for key, value in camera_params.items():
                ret[key] = value
<<<<<<< HEAD
=======
            
>>>>>>> ed97953e
            # ### DEBUG ###
            # pose_6d = ret.pose_6d.unsqueeze(0) if ret.pose_6d.dim() == 1 else ret.pose_6d
            # lhw = ret.bbox_sizes.unsqueeze(0) if ret.bbox_sizes.dim() == 1 else ret.bbox_sizes
            # fill_factor = torch.tensor([ret.fill_factor]).unsqueeze(0)
            # # get one hot encoding for class_id - all classes in self.label_id2class_id.values
            # num_classes = len(self.label_id2class_id.values())
            # class_probs = torch.nn.functional.one_hot(torch.tensor(ret.class_id), num_classes=num_classes).float().unsqueeze(0)

            # decoded_pose_patch = torch.cat((pose_6d, lhw, fill_factor, class_probs), dim=1)
            # patch_size_resampled = self.patch_size
            # det_world_coords = get_world_coord_decoded_pose(decoded_pose_patch, camera_params, 
            #                      patch_size_resampled, ret.patch_center_2d, 
<<<<<<< HEAD
            #                      ret.resampling_factor, class_pred_id=ret.class_id)
=======
            #                      ret.resampling_factor)
>>>>>>> ed97953e
            # ### DEBUG ###
    
        else:  # get random crop without overlap
            # bbox = [x1, y1, x2, y2]
            bbox_2d_list = [cam_instance['bbox'] for cam_instance in cam_instances]
            img_file = sample_img_info.img_path.split("/")[-1]
            # get random crop from image, and make sure it does not overlap with any bbox
            img_path = os.path.join(self.img_root, cam_name, img_file)
            img_pil = Image.open(img_path)
            if img_pil is None:
                raise FileNotFoundError(f"Image not found at {img_path}")
            
            background_patch = self.get_random_crop_without_overlap(img_pil, bbox_2d_list, PATCH_SIZES)
            if background_patch is None:
                if idx + 1 >= self.__len__():
                    return self.__getitem__(0)
                else:
                    return self.__getitem__(idx + 1)
                
            background_patch_original_size = background_patch.size
            background_patch = background_patch.resize(self.patch_size, resample=Resampling.BILINEAR)
            transform = transforms.Compose([transforms.ToTensor()])
            background_patch_tensor = transform(background_patch)
            ret.patch = background_patch_tensor
            ret.patch2 = background_patch_tensor
            ret.class_id = self.label_id2class_id[LABEL_NAME2ID['background']]
            ret.original_class_id = LABEL_NAME2ID['background']
            ret.class_name = LABEL_ID2NAME[LABEL_NAME2ID['background']]
            ret.pose_6d = torch.zeros(POSE_DIM, dtype=torch.float32).squeeze(0)
            ret.pose_6d_2 = torch.zeros(POSE_DIM, dtype=torch.float32).squeeze(0)
            ret.bbox_sizes_2 = torch.zeros(LHW_DIM, dtype=torch.float32)
            ret.bbox_sizes = torch.zeros(LHW_DIM, dtype=torch.float32)
            ret.patch_size = torch.tensor(self.patch_size, dtype=torch.float32).unsqueeze(0) # torch.Size([1, 2])
            ret.patch_center_2d = torch.tensor([self.patch_size[0] // 2, self.patch_size[1] // 2], dtype=torch.float32)
            ret.bbox_3d_gt = torch.zeros(BBOX_3D_DIM, dtype=torch.float32)
            ret.bbox_3d_gt_2 = torch.zeros(BBOX_3D_DIM, dtype=torch.float32)
            ret.resampling_factor = torch.tensor((self.patch_size[0] / background_patch_original_size[0], self.patch_size[1] / background_patch_original_size[1]))
            ret.resampling_factor_2 = ret.resampling_factor
            ret.pose_6d_perturbed = torch.zeros(POSE_DIM, dtype=torch.float32).unsqueeze(0)
            ret.yaw = 0.0
            ret.yaw_2 = 0.0
            ret.yaw_perturbed = 0.0
            ret.fill_factor = 0.0
            ret.fill_factor_2 = 0.0
            mask_2d_bbox = torch.zeros(self.patch_size[0], self.patch_size[1], dtype=torch.float32)
            if mask_2d_bbox.dim() == 2:
                mask_2d_bbox = mask_2d_bbox.unsqueeze(0)
            ret.mask_2d_bbox = mask_2d_bbox
            ret.mask_2d_bbox_2 = mask_2d_bbox
            camera_params = {
                "focal_length": torch.tensor([0.0], dtype=torch.float32),
                "principal_point": torch.tensor([[0.0, 0.0]], dtype=torch.float32),
                "znear": 0.0,
                "device": "cpu",
                "zfar": 0.0,
                "image_size": torch.tensor([(0, 0)], dtype=torch.float32),
            }
            for key, value in camera_params.items():
                ret[key] = value
        
        for key in ["cam_name", "img_path", "sample_data_token", "cam2img", "cam2ego", "class_name", "bbox_3d_gt_2", "lidar2cam", "bbox_3d_gt", "resampling_factor", "resampling_factor_2", "device", "image_size"]:
            value = ret[key]
            if isinstance(value, list) or isinstance(value, tuple):
                ret[key] = torch.tensor(value, dtype=torch.float32)
         
        return ret
    
    def get_random_crop_without_overlap(self, img_pil, bbox_2d_list, patch_sizes):
        width, height = img_pil.size
        bbox_tensor = torch.tensor(bbox_2d_list, dtype=torch.float)
        is_found = False
        timeout_iters = 10
        iters = 0
        while not is_found and iters < timeout_iters:
            # Randomly choose a patch size
            patch_size = random.choice(patch_sizes)
            crop_width = crop_height = patch_size
            
            # Randomly select the top-left corner of the crop
            crop_x = random.randint(0, width - crop_width)
            crop_y = random.randint(0, height - crop_height)
            
            # Define the crop as a bounding box
            crop_box = torch.tensor([[crop_x, crop_y, crop_x + crop_width, crop_y + crop_height]], dtype=torch.float)

            # Calculate IoU between the crop box and all bounding boxes
            if len(bbox_tensor) == 0: # no instances in the image, so any crop is valid
                is_found = True
                break
            iou = ops.box_iou(crop_box, bbox_tensor)
            
            # Check if there is a 50% overlap with any bounding box
            if torch.all(iou < 0.5):
                is_found = True
            
            iters += 1
            if iters >= timeout_iters:
                return None
                
        return img_pil.crop((crop_x, crop_y, crop_x + crop_width, crop_y + crop_height))
    
    def _get_all_image_crops(self, image_path):
        all_patches = []
        all_patch_centers = []
        all_patch_sizes = []
        for patch_size in PATCH_SIZES:
            patches_res_i, patch_center_2d_res_i, patch_size_res_i = self._crop_image_into_squares(image_path, patch_size)
            all_patches.append(patches_res_i)
            all_patch_centers.append(patch_center_2d_res_i)
            all_patch_sizes.append(patch_size_res_i)        
        return torch.cat(all_patches, dim=0), torch.cat(all_patch_centers, dim=0), torch.cat(all_patch_sizes, dim=0)
    
    def _crop_image_into_squares(self, image_path, patch_size):
        # Open the image file
        with Image.open(image_path) as img:
            img_width, img_height = img.size
            
            # Ensure the image dimensions are multiples of patch_size
            # if img_width % patch_size != 0 or img_height % patch_size != 0:
            #     raise ValueError("Image dimensions must be multiples of the patch size.")
            height_offset = 0
            if img_height % patch_size != 0:
                num_patches_h = int(np.ceil(img_height / patch_size))
                height_offset = (patch_size - (patch_size - img_height // num_patches_h)) // 2 
                
            width_offset = 0
            if img_width % patch_size != 0:
                num_patches_w = int(np.ceil(img_width / patch_size))
                width_offset = (patch_size - (patch_size - img_width // num_patches_w)) // 2 
            
            patches = []
            patch_center = []
            pacth_wh = []
            
            # Crop the image into patches
            for i in range(0, img_height, patch_size):
                i = i - height_offset * (i // patch_size)
                for j in range(0, img_width, patch_size):
                    j = j - width_offset * (j //patch_size)
                    box = (j, i, j + patch_size, i + patch_size)
                    patch = img.crop(box).resize(self.patch_size, resample=Resampling.BILINEAR)
                    patches.append(pil_to_tensor(patch))
                    patch_center.append([j + patch_size // 2, i + patch_size // 2])
                    pacth_wh.append([patch_size, patch_size])
        
        patches_cropped = torch.stack(patches).float()/255.
        patch_center_2d = torch.tensor(patch_center, dtype=torch.float32)
        patch_sizes = torch.tensor(pacth_wh, dtype=torch.float32)
        return patches_cropped, patch_center_2d, patch_sizes

@DATASETS.register_module()
class NuScenesTrain(NuScenesBase):
    def __init__(self, **kwargs):
        self.split = "train"
        self.ann_file = "nuscenes_infos_train.pkl"
        kwargs.update({"ann_file": self.ann_file})
        super().__init__(**kwargs)
        
@DATASETS.register_module()     
class NuScenesValidation(NuScenesBase):
    def __init__(self, **kwargs):
        self.split = "validation"
        self.ann_file = "nuscenes_infos_val.pkl"
        kwargs.update({"ann_file": self.ann_file})
        super().__init__(**kwargs)

@DATASETS.register_module()   
class NuScenesTest(NuScenesBase):
    def __init__(self, **kwargs):
        self.split = "test"
        ann_file = "nuscenes_infos_test.pkl"
        kwargs.update({"ann_file": ann_file})
        super().__init__(**kwargs)

@DATASETS.register_module()
class NuScenesTrainMini(NuScenesBase):
    def __init__(self, data_root=None, **kwargs):
        self.split = "train-mini"
        ann_file = "nuscenes_mini_infos_train.pkl"
        kwargs.update({"data_root": data_root, "ann_file": ann_file})
        super().__init__(**kwargs)
        
@DATASETS.register_module()
class NuScenesValidationMini(NuScenesBase):
    def __init__(self, data_root=None, **kwargs):
        self.split = "val-mini"
        ann_file = "nuscenes_mini_infos_val.pkl"
        kwargs.update({"data_root": data_root, "ann_file": ann_file})
        super().__init__(**kwargs)<|MERGE_RESOLUTION|>--- conflicted
+++ resolved
@@ -492,19 +492,11 @@
             
             img_file = sample_img_info.img_path.split("/")[-1]
             
-<<<<<<< HEAD
-            ret_cam_instance = self._get_cam_instance(cam_instance,
-                                                      img_path=os.path.join(self.img_root, cam_name, img_file),
-                                                      patch_size=self.patch_size,
-                                                      cam2img=sample_img_info.cam2img)
-            if ret_cam_instance is None:
-=======
             ret_cam_instance = self._get_cam_instance(cam_instance, img_path=os.path.join(self.img_root, cam_name, img_file), patch_size=self.patch_size, cam2img=sample_img_info.cam2img)
             # get perturbed crop of the same object instance again
             ret_cam_instance2 = self._get_cam_instance(cam_instance, img_path=os.path.join(self.img_root, cam_name, img_file), patch_size=self.patch_size, cam2img=sample_img_info.cam2img)
             
             if ret_cam_instance is None or ret_cam_instance2 is None:
->>>>>>> ed97953e
                 if idx + 1 >= self.__len__():
                     return self.__getitem__(0)
                 else:
@@ -567,10 +559,6 @@
             ret.camera_params = camera_params
             for key, value in camera_params.items():
                 ret[key] = value
-<<<<<<< HEAD
-=======
-            
->>>>>>> ed97953e
             # ### DEBUG ###
             # pose_6d = ret.pose_6d.unsqueeze(0) if ret.pose_6d.dim() == 1 else ret.pose_6d
             # lhw = ret.bbox_sizes.unsqueeze(0) if ret.bbox_sizes.dim() == 1 else ret.bbox_sizes
@@ -583,11 +571,7 @@
             # patch_size_resampled = self.patch_size
             # det_world_coords = get_world_coord_decoded_pose(decoded_pose_patch, camera_params, 
             #                      patch_size_resampled, ret.patch_center_2d, 
-<<<<<<< HEAD
             #                      ret.resampling_factor, class_pred_id=ret.class_id)
-=======
-            #                      ret.resampling_factor)
->>>>>>> ed97953e
             # ### DEBUG ###
     
         else:  # get random crop without overlap
