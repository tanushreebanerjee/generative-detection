from src.data.datasets.nuscenes import NuScenesTrain, NuScenesValidation
import tqdm
import numpy as np
import os
import torch
import json
import pickle as pkl

class AverageMeter():
    def __init__(self):
        self.reset()

    def reset(self):
        self.sum = 0
        self.squared_sum = 0
        self.n = 0
        
    def get_stats(self):
        # return mean and logvar concatenated as "moments" in an array
        mean = self.sum / self.n
        squared_sum_expectation = self.squared_sum / self.n
        var = squared_sum_expectation - mean**2
        logvar = np.log(var + 1e-8) 
        moments = torch.tensor([mean, logvar], dtype=torch.float32)
        return moments
    
    def update(self, val):
        self.sum += val
        self.squared_sum += val**2
        self.n += 1
        
    def combine(self, other_meter):
        self.sum += other_meter.sum
        self.squared_sum += other_meter.squared_sum
        self.n += other_meter.n
        return self

def get_dataset_stats(dataset, save_dir="dataset_stats"):
    os.makedirs(save_dir, exist_ok=True)
    t1_meter = AverageMeter()
    t2_meter = AverageMeter()
    t3_meter = AverageMeter()
    v3_meter = AverageMeter()
    l_meter = AverageMeter()
    h_meter = AverageMeter()
    w_meter = AverageMeter()
    yaw_meter = AverageMeter()
    fill_factor_meter = AverageMeter()
    pbar = tqdm.tqdm(total=len(dataset))
    for i in range(len(dataset)):
        data = dataset[i]
        t1, t2, t3, v3 = data['pose_6d']
        l, h, w = data['bbox_sizes']
        yaw = data["yaw"]
        fill_factor = data["fill_factor"]
        t1_meter.update(t1)
        t2_meter.update(t2)
        t3_meter.update(t3)
        v3_meter.update(v3)
        l_meter.update(l)
        h_meter.update(h)
        w_meter.update(w)
        yaw_meter.update(yaw)
        fill_factor_meter.update(fill_factor)
        
        pbar.update(1)
        
    # save stats to file and print to stdout
    stats = {
        "t1": t1_meter.get_stats(),
        "t2": t2_meter.get_stats(),
        "t3": t3_meter.get_stats(),
        "v3": v3_meter.get_stats(),
        "l": l_meter.get_stats(),
        "h": h_meter.get_stats(),
        "w": w_meter.get_stats(),
        "yaw": yaw_meter.get_stats(),
        "fill_factor": fill_factor_meter.get_stats(),
    }

    print(f"{dataset.__class__.__name__} stats:")
    for k, v in stats.items():
        print(f"{k}: {v}")
       
    with open(os.path.join(save_dir, f"{dataset.__class__.__name__}.pkl"), 'wb') as handle:
        pkl.dump(stats, handle, protocol=pkl.HIGHEST_PROTOCOL)
    
    meters_dict = {
        "t1": t1_meter,
        "t2": t2_meter,
        "t3": t3_meter,
        "v3": v3_meter,
        "l": l_meter,
        "h": h_meter,
        "w": w_meter,
        "yaw": yaw_meter,
        "fill_factor": fill_factor_meter,
    }
    
    for key, meter in meters_dict.items():
<<<<<<< HEAD
        print(f"{key}: sum={meter.sum}, squared_sum={meter.squared_sum}, n={meter.n}")
=======
        print(f"{dataset.__class__.__name__} {key} meter:")
        print(f"{key}: sum={meter.sum}, squared_sum={meter.squared_sum}, n={meter.n}")
        print(f"{key}: mean={meter.sum/meter.n}, var={meter.squared_sum/meter.n - (meter.sum/meter.n)**2}")
        print(f"{key}: logvar={np.log(meter.squared_sum/meter.n - (meter.sum/meter.n)**2 + 1e-8)}")
>>>>>>> e9691a64
    
    return stats, meters_dict

def main():
    nusc_base_kwargs = {
        "label_names": ['car'],
        "data_root": "data/nuscenes",
        "pipeline": [],
        "box_type_3d": "Camera",
        "load_type": 'frame_based',
        "modality": dict(use_camera=True,use_lidar=False),
        "filter_empty_gt": False,
        "test_mode": False,
        "with_velocity": False,
        "use_valid_flag": False,
    }
    nusc_train = NuScenesTrain(**nusc_base_kwargs)
    nusc_val = NuScenesValidation(**nusc_base_kwargs)
    save_dir = "dataset_stats"
    train_stats, train_meters_dict = get_dataset_stats(nusc_train, save_dir=save_dir)
    val_stats, val_meters_dict = get_dataset_stats(nusc_val, save_dir=save_dir)
    
    # get combined stats from train_meters_list and val_meters_list
    combined_stats = {}
    for key, meter in train_meters_dict.items():
        meter = meter.combine(val_meters_dict[key])
        combined_stats[key] = meter.get_stats()
    print("Combined stats:")
    print(combined_stats)
    
    with open(os.path.join(save_dir, "combined_train_val.pkl"), 'wb') as handle:
        pkl.dump(combined_stats, handle, protocol=pkl.HIGHEST_PROTOCOL)
    
if __name__ == "__main__":
    main()<|MERGE_RESOLUTION|>--- conflicted
+++ resolved
@@ -98,14 +98,10 @@
     }
     
     for key, meter in meters_dict.items():
-<<<<<<< HEAD
-        print(f"{key}: sum={meter.sum}, squared_sum={meter.squared_sum}, n={meter.n}")
-=======
         print(f"{dataset.__class__.__name__} {key} meter:")
         print(f"{key}: sum={meter.sum}, squared_sum={meter.squared_sum}, n={meter.n}")
         print(f"{key}: mean={meter.sum/meter.n}, var={meter.squared_sum/meter.n - (meter.sum/meter.n)**2}")
         print(f"{key}: logvar={np.log(meter.squared_sum/meter.n - (meter.sum/meter.n)**2 + 1e-8)}")
->>>>>>> e9691a64
     
     return stats, meters_dict
 
